import React, { Component } from 'react';
import { Button, Input, InputGroup, InputGroupAddon, InputGroupText } from 'reactstrap';

import Downshift, { ControllerStateAndHelpers } from 'downshift';
import sanitizeHTML from 'sanitize-html';

import { FontAwesomeIcon } from '@fortawesome/react-fontawesome';
import { faGlobeEurope, faSearch, faSpinner } from '@fortawesome/free-solid-svg-icons';
import MetricsExplorer from './MetricsExplorer';
import { Fuzzy, FuzzyResult } from '@nexucis/fuzzy';

interface ExpressionInputProps {
  value: string;
  onExpressionChange: (expr: string) => void;
  queryHistory: string[];
  metricNames: string[];
  executeQuery: () => void;
  loading: boolean;
  enableAutocomplete: boolean;
}

interface ExpressionInputState {
  height: number | string;
  showMetricsExplorer: boolean;
}

const fuz = new Fuzzy({ pre: '<strong>', post: '</strong>', shouldSort: true });

class ExpressionInput extends Component<ExpressionInputProps, ExpressionInputState> {
  private exprInputRef = React.createRef<HTMLInputElement>();

  constructor(props: ExpressionInputProps) {
    super(props);
    this.state = {
      height: 'auto',
      showMetricsExplorer: false,
    };
  }

  componentDidMount(): void {
    this.setHeight();
  }

  setHeight = (): void => {
<<<<<<< HEAD
    const { offsetHeight, clientHeight, scrollHeight } = this.exprInputRef.current!;
    const offset = offsetHeight - clientHeight; // Needed in order for the height to be more accurate.
    this.setState({ height: scrollHeight + offset });
  };

  handleInput = (): void => {
    this.setValue(this.exprInputRef.current!.value);
=======
    if (this.exprInputRef.current) {
      const { offsetHeight, clientHeight, scrollHeight } = this.exprInputRef.current;
      const offset = offsetHeight - clientHeight; // Needed in order for the height to be more accurate.
      this.setState({ height: scrollHeight + offset });
    }
  };

  handleInput = (): void => {
    if (this.exprInputRef.current) {
      this.setValue(this.exprInputRef.current.value);
    }
>>>>>>> 218ea2eb
  };

  setValue = (value: string): void => {
    const { onExpressionChange } = this.props;
    onExpressionChange(value);
    this.setState({ height: 'auto' }, this.setHeight);
  };

  componentDidUpdate(prevProps: ExpressionInputProps): void {
    const { value } = this.props;
    if (value !== prevProps.value) {
      this.setValue(value);
    }
  }

  handleKeyPress = (event: React.KeyboardEvent<HTMLInputElement>): void => {
    const { executeQuery } = this.props;
    if (event.key === 'Enter' && !event.shiftKey) {
      executeQuery();
      event.preventDefault();
    }
  };

  getSearchMatches = (input: string, expressions: string[]): FuzzyResult[] => {
    return fuz.filter(input.replace(/ /g, ''), expressions);
  };

  // eslint-disable-next-line @typescript-eslint/no-explicit-any
  createAutocompleteSection = (downshift: ControllerStateAndHelpers<any>): JSX.Element | null => {
    const { inputValue = '', closeMenu, highlightedIndex } = downshift;
    const autocompleteSections = {
      'Query History': this.props.queryHistory,
      'Metric Names': this.props.metricNames,
    };
    let index = 0;
    const sections =
      inputValue?.length && this.props.enableAutocomplete
        ? Object.entries(autocompleteSections).reduce((acc, [title, items]) => {
            const matches = this.getSearchMatches(inputValue, items);
            return !matches.length
              ? acc
              : [
                  ...acc,
                  <ul className="autosuggest-dropdown-list" key={title}>
                    <li className="autosuggest-dropdown-header">{title}</li>
                    {matches
                      .slice(0, 100) // Limit DOM rendering to 100 results, as DOM rendering is slow.
                      .map((result: FuzzyResult) => {
                        const itemProps = downshift.getItemProps({
                          key: result.original,
                          index,
                          item: result.original,
                          style: {
                            backgroundColor: highlightedIndex === index++ ? 'lightgray' : 'white',
                          },
                        });
                        return (
                          <li
                            key={title}
                            {...itemProps}
                            dangerouslySetInnerHTML={{ __html: sanitizeHTML(result.rendered, { allowedTags: ['strong'] }) }}
                          />
                        );
                      })}
                  </ul>,
                ];
          }, [] as JSX.Element[])
        : [];

    if (!sections.length) {
      // This is ugly but is needed in order to sync state updates.
      // This way we force downshift to wait React render call to complete before closeMenu to be triggered.
      setTimeout(closeMenu);
      return null;
    }

    return (
      <div {...downshift.getMenuProps()} className="autosuggest-dropdown">
        {sections}
      </div>
    );
  };

  openMetricsExplorer = (): void => {
    this.setState({
      showMetricsExplorer: true,
    });
  };

  updateShowMetricsExplorer = (show: boolean): void => {
    this.setState({
      showMetricsExplorer: show,
    });
  };

  insertAtCursor = (value: string): void => {
    if (!this.exprInputRef.current) return;

    const startPosition = this.exprInputRef.current.selectionStart;
    const endPosition = this.exprInputRef.current.selectionEnd;

    const previousValue = this.exprInputRef.current.value;
    let newValue: string;
    if (startPosition && endPosition) {
      newValue =
        previousValue.substring(0, startPosition) + value + previousValue.substring(endPosition, previousValue.length);
    } else {
      newValue = previousValue + value;
    }

    this.setValue(newValue);
  };

  render(): JSX.Element {
    const { executeQuery, value } = this.props;
    const { height } = this.state;
    return (
      <>
        <Downshift onSelect={this.setValue}>
          {(downshift) => (
            <div>
              <InputGroup className="expression-input">
                <InputGroupAddon addonType="prepend">
                  <InputGroupText>
                    {this.props.loading ? <FontAwesomeIcon icon={faSpinner} spin /> : <FontAwesomeIcon icon={faSearch} />}
                  </InputGroupText>
                </InputGroupAddon>
                <Input
                  onInput={this.handleInput}
                  style={{ height }}
                  autoFocus
                  type="textarea"
                  rows="1"
                  onKeyPress={this.handleKeyPress}
                  placeholder="Expression (press Shift+Enter for newlines)"
                  innerRef={this.exprInputRef}
                  {...downshift.getInputProps({
                    onKeyDown: (event: React.KeyboardEvent): void => {
                      switch (event.key) {
                        case 'Home':
                        case 'End':
                          // We want to be able to jump to the beginning/end of the input field.
                          // By default, Downshift otherwise jumps to the first/last suggestion item instead.
                          // eslint-disable-next-line @typescript-eslint/no-explicit-any
                          (event.nativeEvent as any).preventDownshiftDefault = true;
                          break;
                        case 'ArrowUp':
                        case 'ArrowDown':
                          if (!downshift.isOpen) {
                            // eslint-disable-next-line @typescript-eslint/no-explicit-any
                            (event.nativeEvent as any).preventDownshiftDefault = true;
                          }
                          break;
                        case 'Enter':
                          downshift.closeMenu();
                          break;
                        case 'Escape':
                          if (!downshift.isOpen && this.exprInputRef.current) {
                            this.exprInputRef.current.blur();
                          }
                          break;
                        default:
                      }
                    },
                    // eslint-disable-next-line @typescript-eslint/no-explicit-any
                  } as any)}
                  value={value}
                />
                <InputGroupAddon addonType="append">
                  <Button className="metrics-explorer-btn" title="Open metrics explorer" onClick={this.openMetricsExplorer}>
                    <FontAwesomeIcon icon={faGlobeEurope} />
                  </Button>
                </InputGroupAddon>
                <InputGroupAddon addonType="append">
                  <Button className="execute-btn" color="primary" onClick={executeQuery}>
                    Execute
                  </Button>
                </InputGroupAddon>
              </InputGroup>
              {downshift.isOpen && this.createAutocompleteSection(downshift)}
            </div>
          )}
        </Downshift>

        <MetricsExplorer
          show={this.state.showMetricsExplorer}
          updateShow={this.updateShowMetricsExplorer}
          metrics={this.props.metricNames}
          insertAtCursor={this.insertAtCursor}
        />
      </>
    );
  }
}

export default ExpressionInput;<|MERGE_RESOLUTION|>--- conflicted
+++ resolved
@@ -42,15 +42,6 @@
   }
 
   setHeight = (): void => {
-<<<<<<< HEAD
-    const { offsetHeight, clientHeight, scrollHeight } = this.exprInputRef.current!;
-    const offset = offsetHeight - clientHeight; // Needed in order for the height to be more accurate.
-    this.setState({ height: scrollHeight + offset });
-  };
-
-  handleInput = (): void => {
-    this.setValue(this.exprInputRef.current!.value);
-=======
     if (this.exprInputRef.current) {
       const { offsetHeight, clientHeight, scrollHeight } = this.exprInputRef.current;
       const offset = offsetHeight - clientHeight; // Needed in order for the height to be more accurate.
@@ -62,7 +53,6 @@
     if (this.exprInputRef.current) {
       this.setValue(this.exprInputRef.current.value);
     }
->>>>>>> 218ea2eb
   };
 
   setValue = (value: string): void => {
